#!/usr/bin/env python3

__author__ = 'https://github.com/jertel'
__license__ = 'GPL'
__contributors__ = 'https://github.com/jertel/vuegraf/graphs/contributors'
__version__ = '1.6.0'
__versiondate__ = '04/18/2023'
__maintainer__ = 'https://github.com/jertel'
__github__ = 'https://github.com/jertel/vuegraf'
__status__ = 'Production'

import datetime
import json
import signal
import sys
import time
import traceback
from threading import Event
import argparse
<<<<<<< HEAD
import pytz
=======
>>>>>>> 70a820d2

# InfluxDB v1
import influxdb

# InfluxDB v2
import influxdb_client

from pyemvue import PyEmVue
from pyemvue.enums import Scale, Unit

# flush=True helps when running in a container without a tty attached
# (alternatively, "python -u" or PYTHONUNBUFFERED will help here)
def log(level, msg):
    now = datetime.datetime.utcnow()
    print('{} | {} | {}'.format(now, level.ljust(5), msg), flush=True)

def info(msg):
    log('INFO', msg)

def error(msg):
    log('ERROR', msg)

def handleExit(signum, frame):
    global running
    error('Caught exit signal')
    running = False
    pauseEvent.set()

def getConfigValue(key, defaultValue):
    if key in config:
        return config[key]
    return defaultValue

def populateDevices(account):
    deviceIdMap = {}
    account['deviceIdMap'] = deviceIdMap
    channelIdMap = {}
    account['channelIdMap'] = channelIdMap
    devices = account['vue'].get_devices()
    for device in devices:
        device = account['vue'].populate_device_properties(device)
        deviceIdMap[device.device_gid] = device
        for chan in device.channels:
            key = '{}-{}'.format(device.device_gid, chan.channel_num)
            if chan.name is None and chan.channel_num == '1,2,3':
                chan.name = device.device_name
            channelIdMap[key] = chan
            info('Discovered new channel: {} ({})'.format(chan.name, chan.channel_num))

def lookupDeviceName(account, device_gid):
    if device_gid not in account['deviceIdMap']:
        populateDevices(account)

    deviceName = '{}'.format(device_gid)
    if device_gid in account['deviceIdMap']:
        deviceName = account['deviceIdMap'][device_gid].device_name
    return deviceName

def lookupChannelName(account, chan):
    if chan.device_gid not in account['deviceIdMap']:
        populateDevices(account)

    deviceName = lookupDeviceName(account, chan.device_gid)
    name = '{}-{}'.format(deviceName, chan.channel_num)

    try:
        num = int(chan.channel_num)
        if 'devices' in account:
            for device in account['devices']:
                if 'name' in device and device['name'] == deviceName:
                    if 'channels' in device and len(device['channels']) >= num:
                        name = device['channels'][num - 1]
                        break
    except:
        if chan.channel_num == '1,2,3':
            name = deviceName

    return name

def createDataPoint(account, chanName, watts, timestamp, detailed):
    dataPoint = None
    if influxVersion == 2:
        dataPoint = influxdb_client.Point('energy_usage') \
            .tag('account_name', account['name']) \
            .tag('device_name', chanName) \
            .tag('detailed', detailed) \
            .field('usage', watts) \
            .time(time=timestamp)
    else:
        dataPoint = {
            'measurement': 'energy_usage',
            'tags': {
                'account_name': account['name'],
                'device_name': chanName,
                'detailed': detailed,
            },
            'fields': {
                'usage': watts,
            },
            'time': timestamp
        }
    return dataPoint

<<<<<<< HEAD
def extractDataPoints(device, usageDataPoints, pointType=None, historyStartTime=None, historyEndTime=None):
=======
def extractDataPoints(device, usageDataPoints, historyStartTime=None, historyEndTime=None):
>>>>>>> 70a820d2
    excludedDetailChannelNumbers = ['Balance', 'TotalUsage']
    minutesInAnHour = 60
    secondsInAMinute = 60
    wattsInAKw = 1000

    for chanNum, chan in device.channels.items():
        if chan.nested_devices:
            for gid, nestedDevice in chan.nested_devices.items():
                extractDataPoints(nestedDevice, usageDataPoints, historyStartTime, historyEndTime)

        chanName = lookupChannelName(account, chan)

        kwhUsage = chan.usage
        if kwhUsage is not None:
            if pointType is None:
                watts = float(minutesInAnHour * wattsInAKw) * kwhUsage
                timestamp = stopTime
                usageDataPoints.append(createDataPoint(account, chanName, watts, timestamp, False))
            elif pointType == 'Day' or pointType == 'Hour' :
                watts = kwhUsage * 1000
                timestamp = historyStartTime
                usageDataPoints.append(createDataPoint(account, chanName, watts, timestamp, pointType))

        if chanNum in excludedDetailChannelNumbers:
            continue

        if collectDetails:
        #Seconds   
            usage, usage_start_time = account['vue'].get_chart_usage(chan, detailedStartTime, stopTime, scale=Scale.SECOND.value, unit=Unit.KWH.value)
            index = 0
            for kwhUsage in usage:
                if kwhUsage is None:
                    continue
                timestamp = detailedStartTime + datetime.timedelta(seconds=index)
                watts = float(secondsInAMinute * minutesInAnHour * wattsInAKw) * kwhUsage
                usageDataPoints.append(createDataPoint(account, chanName, watts, timestamp, True))
                if args.verbose:
                    info('Get Detailes (Seconds); start="{}"; stop="{}"'.format(detailedStartTime,stopTime ))
                index += 1



        # fetches historical minute data
        if historyStartTime is not None and historyEndTime is not None:
<<<<<<< HEAD
            if args.verbose:
                info('Hour-History - {} - start="{}" - stop="{}"'.format(chanName, historyStartTime,historyEndTime ))
            #Hours
            usage, usage_start_time = account['vue'].get_chart_usage(chan, historyStartTime, historyEndTime, scale=Scale.HOUR.value, unit=Unit.KWH.value)
            index = 0
=======
            #Hours
            usage, usage_start_time = account['vue'].get_chart_usage(chan, historyStartTime, historyEndTime, scale=Scale.HOUR.value, unit=Unit.KWH.value)
            index = 0            
>>>>>>> 70a820d2
            for kwhUsage in usage:
                if kwhUsage is None:
                    continue
                timestamp = historyStartTime + datetime.timedelta(hours=index)
<<<<<<< HEAD
                watts = kwhUsage * 1000
                usageDataPoints.append(createDataPoint(account, chanName, watts, timestamp, 'Hour'))
                index += 1
            #Days
            usage, usage_start_time = account['vue'].get_chart_usage(chan, historyStartTime, historyEndTime, scale=Scale.DAY.value, unit=Unit.KWH.value)
            index = 0
            for kwhUsage in usage:
                if kwhUsage is None:
                    continue
                timestamp = historyStartTime + datetime.timedelta(days=index-1)
                timestamp = timestamp.replace(hour=23, minute=59, second=59,microsecond=0)
                timestamp = timestamp.astimezone(pytz.UTC)
                watts =   kwhUsage * 1000
                usageDataPoints.append(createDataPoint(account, chanName, watts, timestamp, 'Day'))
=======
                watts =   kwhUsage * 1000
                usageDataPoints.append(createDataPoint(account, chanName, watts, timestamp, "Hour"))
                index += 1
            #Days
            usage, usage_start_time = account['vue'].get_chart_usage(chan, historyStartTime, historyEndTime, scale=Scale.DAY.value, unit=Unit.KWH.value)
            index = 0            
            for kwhUsage in usage:
                if kwhUsage is None:
                    continue
                timestamp = historyStartTime + datetime.timedelta(days=index)
                timestamp = timestamp.replace(hour=23, minute=59, second=59,microsecond=999999)
                watts =   kwhUsage * 1000
                usageDataPoints.append(createDataPoint(account, chanName, watts, timestamp, "Day"))
>>>>>>> 70a820d2
                index += 1

startupTime = datetime.datetime.utcnow()
try:
    #argparse includes default -h / --help as command line input
    parser = argparse.ArgumentParser(
        prog='vuegraf.py',
        description='Pulls data from Emporia AWS servers and loads it into a influx database (v1 or v2)',
        epilog='For more information go to : ' + __github__
        )
    parser.add_argument(
<<<<<<< HEAD
        'configFilename',
=======
        "configFilename",
>>>>>>> 70a820d2
        help='json config file',
        type=str
        )
    parser.add_argument(
        '--version',
        help='display version number',
        action='store_true')
    parser.add_argument(
        '-v',
        '--verbose',
        help='verbose output - summaries',
        action='store_true')
    parser.add_argument(
        '-q',
        '--quiet',
        help='do not print anything but errors',
        action='store_true')
    parser.add_argument(
        '--historydays',
        help='Starts executin by pulling history of Hours and Day data for specified number of days.  example: --load-history-day 60',
        type=int,
        default=0
        )
    parser.add_argument(
        '--resetdatabase',
        action='store_true',
        default=False,
        help='Drop database and create a new one')
<<<<<<< HEAD
    args = parser.parse_args()
    if args.version:
        print('vuegraf.py - version: ', __version__)
        sys.exit(0)
=======
    
    args = parser.parse_args()
    
    if args.version:
        print('vuegraf.py - version: ', __version__)
        sys.exit(0) 
>>>>>>> 70a820d2

    config = {}
    with open(args.configFilename) as configFile:
        config = json.load(configFile)

    influxVersion = 1
    if 'version' in config['influxDb']:
        influxVersion = config['influxDb']['version']

    bucket = ''
    write_api = None
    query_api = None
    sslVerify = True

    if 'ssl_verify' in config['influxDb']:
        sslVerify = config['influxDb']['ssl_verify']

    if influxVersion == 2:
        info('Using InfluxDB version 2')
        bucket = config['influxDb']['bucket']
        org = config['influxDb']['org']
        token = config['influxDb']['token']
        url= config['influxDb']['url']
        influx2 = influxdb_client.InfluxDBClient(
           url=url,
           token=token,
           org=org,
           verify_ssl=sslVerify
        )
        write_api = influx2.write_api(write_options=influxdb_client.client.write_api.SYNCHRONOUS)
        query_api = influx2.query_api()

        with open(args.configFilename) as configFile:
            info('Resetting database')
            delete_api = influx2.delete_api()
            start = '1970-01-01T00:00:00Z'
            stop = startupTime.isoformat(timespec='seconds')
<<<<<<< HEAD
            delete_api.delete(start, stop, '_measurement="energy_usage"', bucket=bucket, org=org)
=======
            delete_api.delete(start, stop, '_measurement="energy_usage"', bucket=bucket, org=org)    
>>>>>>> 70a820d2
    else:
        info('Using InfluxDB version 1')

        sslEnable = False
        if 'ssl_enable' in config['influxDb']:
            sslEnable = config['influxDb']['ssl_enable']

        # Only authenticate to ingress if 'user' entry was provided in config
        if 'user' in config['influxDb']:
            influx = influxdb.InfluxDBClient(host=config['influxDb']['host'], port=config['influxDb']['port'], username=config['influxDb']['user'], password=config['influxDb']['pass'], database=config['influxDb']['database'], ssl=sslEnable, verify_ssl=sslVerify)
        else:
            influx = influxdb.InfluxDBClient(host=config['influxDb']['host'], port=config['influxDb']['port'], database=config['influxDb']['database'], ssl=sslEnable, verify_ssl=sslVerify)

        influx.create_database(config['influxDb']['database'])

        if args.resetdatabase:
            info('Resetting database')
            influx.delete_series(measurement='energy_usage')
<<<<<<< HEAD
    historyDays = 0
=======

>>>>>>> 70a820d2
    historyDays = min(args.historydays, 720)
    history = historyDays > 0
    running = True
    signal.signal(signal.SIGINT, handleExit)
    signal.signal(signal.SIGHUP, handleExit)
    pauseEvent = Event()
<<<<<<< HEAD
    intervalSecs=getConfigValue('updateIntervalSecs', 60)
    detailedIntervalSecs=getConfigValue('detailedIntervalSecs', 3600)
    detailedDataEnabled=getConfigValue('detailedDataEnabled', False)
    info('Settings -> updateIntervalSecs: {}, detailedEnabled: {}, detailedIntervalSecs: {}'.format(intervalSecs, detailedDataEnabled, detailedIntervalSecs))
    lagSecs=getConfigValue('lagSecs', 5)
    detailedStartTime = startupTime
    pastDay = datetime.datetime.now()
    pastDay = pastDay.replace(hour=23, minute=59, second=59, microsecond=0)
=======
    intervalSecs=getConfigValue("updateIntervalSecs", 60)
    detailedIntervalSecs=getConfigValue("detailedIntervalSecs", 3600)
    detailedDataEnabled=getConfigValue("detailedDataEnabled", False)
    info('Settings -> updateIntervalSecs: {}, detailedEnabled: {}, detailedIntervalSecs: {}'.format(intervalSecs, detailedDataEnabled, detailedIntervalSecs))
    lagSecs=getConfigValue("lagSecs", 5)
    detailedStartTime = startupTime
>>>>>>> 70a820d2

    while running:
        now = datetime.datetime.utcnow()
        curDay = datetime.datetime.now()
        stopTime = now - datetime.timedelta(seconds=lagSecs)
        collectDetails = detailedDataEnabled and detailedIntervalSecs > 0 and (stopTime - detailedStartTime).total_seconds() >= detailedIntervalSecs

<<<<<<< HEAD
        for account in config['accounts']:
=======
        for account in config["accounts"]:
>>>>>>> 70a820d2
            if 'vue' not in account:
                account['vue'] = PyEmVue()
                account['vue'].login(username=account['email'], password=account['password'])
                info('Login completed')
                populateDevices(account)

            try:
                deviceGids = list(account['deviceIdMap'].keys())
                usages = account['vue'].get_device_list_usage(deviceGids, stopTime, scale=Scale.MINUTE.value, unit=Unit.KWH.value)
                if usages is not None:
                    usageDataPoints = []
                    for gid, device in usages.items():
                        extractDataPoints(device, usageDataPoints)

<<<<<<< HEAD
                if collectDetails:
                    pastHour = stopTime - datetime.timedelta(hours=1)
                    pastHour = pastHour.replace(minute=00, second=00,microsecond=0)
                    historyStartTime = pastHour
                    usages = account['vue'].get_device_list_usage(deviceGids, pastHour, scale=Scale.HOUR.value, unit=Unit.KWH.value)
                    if usages is not None:
                        usageDataPoints = []
                        for gid, device in usages.items():
                            extractDataPoints(device, usageDataPoints, 'Hour', historyStartTime)
                    if args.verbose:
                        info('Collected Previous Hour: {} '.format(pastHour))

                if pastDay.day < curDay.day:
                    usages = account['vue'].get_device_list_usage(deviceGids, pastDay, scale=Scale.DAY.value, unit=Unit.KWH.value)
                    historyStartTime = pastDay.astimezone(pytz.UTC)
                    if usages is not None:
                        usageDataPoints = []
                        for gid, device in usages.items():
                            extractDataPoints(device, usageDataPoints,'Day', historyStartTime)
                    if args.verbose:
                        info('Collected Previous Day: {}Local - {}UTC,  '.format(pastDay, historyStartTime))
                    pastDay = datetime.datetime.now()
                    pastDay = pastDay.replace(hour=23, minute=59, second=00, microsecond=0)

                if history:
                    info('Loading historical data: {} day(s) ago'.format(historyDays))
                    historyStartTime = stopTime - datetime.timedelta(historyDays)
                    historyStartTime = historyStartTime.replace(hour=00, minute=00, second=00, microsecond=000000)
                    while historyStartTime <= stopTime:
                        historyEndTime = min(historyStartTime  + datetime.timedelta(20), stopTime)
                        historyEndTime = historyEndTime.replace(hour=23, minute=59, second=59,microsecond=0)
                        if args.verbose:
                            info('    {}  -  {}'.format(historyStartTime,historyEndTime))
                        for gid, device in usages.items():
                            extractDataPoints(device, usageDataPoints, 'History', historyStartTime, historyEndTime)
                        if not running:
                            break
                        historyStartTime = historyEndTime + datetime.timedelta(1)
                        historyStartTime = historyStartTime.replace(hour=00, minute=00, second=00, microsecond=000000)
                        pauseEvent.wait(5)
                    history = False

                if not running:
                    break

                info('Submitting datapoints to database; account="{}"; points={}'.format(account['name'], len(usageDataPoints)))
                if influxVersion == 2:
                    write_api.write(bucket=bucket, record=usageDataPoints)
                else:
                    influx.write_points(usageDataPoints,batch_size=5000)
=======
                    if history:
                        info('Loading historical data: {} day(s) ago'.format(historyDays))
                        historyStartTime = stopTime - datetime.timedelta(historyDays)
                        historyStartTime = historyStartTime.replace(hour=00, minute=00, second=00, microsecond=000000)
                        while historyStartTime <= stopTime:
                            historyEndTime = min(historyStartTime  + datetime.timedelta(20), stopTime)
                            historyEndTime = historyEndTime.replace(hour=23, minute=59, second=59,microsecond=999999)
                            if args.verbose:
                                info('    {}  -  {}'.format(historyStartTime,historyEndTime))
                            for gid, device in usages.items():
                                extractDataPoints(device, usageDataPoints, historyStartTime, historyEndTime)
                            if not running:
                                break
                            historyStartTime = historyEndTime + datetime.timedelta(1)
                            historyStartTime = historyStartTime.replace(hour=00, minute=00, second=00, microsecond=000000)
                            pauseEvent.wait(5)
                        history = False

                    if not running:
                        break

                    info('Submitting datapoints to database; account="{}"; points={}'.format(account['name'], len(usageDataPoints)))
                    if influxVersion == 2:
                        write_api.write(bucket=bucket, record=usageDataPoints)
                    else:
                        influx.write_points(usageDataPoints,batch_size=5000)
>>>>>>> 70a820d2

            except:
                error('Failed to record new usage data: {}'.format(sys.exc_info()))
                traceback.print_exc()

        if collectDetails:
            detailedStartTime = stopTime + datetime.timedelta(seconds=1)
<<<<<<< HEAD

=======
>>>>>>> 70a820d2
        pauseEvent.wait(intervalSecs)

    info('Finished')
except SystemExit as e:
<<<<<<< HEAD
    #If sys.exit was 2, then normal syntax exit from help or bad command line, no error message
    if e.code == 0 or e.code == 2:
        quit(0)
    else:
        error('Fatal error: {}'.format(sys.exc_info()))
        traceback.print_exc()
=======
    #Is sys.exit was 2, then normal syntax exit from help or bad command line, no error message
    if e.code == 0 or e.code == 2:
        quit(0)
    else:
        error('Fatal error: {}'.format(sys.exc_info())) 
        traceback.print_exc()
    
>>>>>>> 70a820d2
<|MERGE_RESOLUTION|>--- conflicted
+++ resolved
@@ -17,10 +17,7 @@
 import traceback
 from threading import Event
 import argparse
-<<<<<<< HEAD
 import pytz
-=======
->>>>>>> 70a820d2
 
 # InfluxDB v1
 import influxdb
@@ -124,11 +121,7 @@
         }
     return dataPoint
 
-<<<<<<< HEAD
 def extractDataPoints(device, usageDataPoints, pointType=None, historyStartTime=None, historyEndTime=None):
-=======
-def extractDataPoints(device, usageDataPoints, historyStartTime=None, historyEndTime=None):
->>>>>>> 70a820d2
     excludedDetailChannelNumbers = ['Balance', 'TotalUsage']
     minutesInAnHour = 60
     secondsInAMinute = 60
@@ -173,22 +166,15 @@
 
         # fetches historical minute data
         if historyStartTime is not None and historyEndTime is not None:
-<<<<<<< HEAD
             if args.verbose:
                 info('Hour-History - {} - start="{}" - stop="{}"'.format(chanName, historyStartTime,historyEndTime ))
             #Hours
             usage, usage_start_time = account['vue'].get_chart_usage(chan, historyStartTime, historyEndTime, scale=Scale.HOUR.value, unit=Unit.KWH.value)
             index = 0
-=======
-            #Hours
-            usage, usage_start_time = account['vue'].get_chart_usage(chan, historyStartTime, historyEndTime, scale=Scale.HOUR.value, unit=Unit.KWH.value)
-            index = 0            
->>>>>>> 70a820d2
             for kwhUsage in usage:
                 if kwhUsage is None:
                     continue
                 timestamp = historyStartTime + datetime.timedelta(hours=index)
-<<<<<<< HEAD
                 watts = kwhUsage * 1000
                 usageDataPoints.append(createDataPoint(account, chanName, watts, timestamp, 'Hour'))
                 index += 1
@@ -203,21 +189,6 @@
                 timestamp = timestamp.astimezone(pytz.UTC)
                 watts =   kwhUsage * 1000
                 usageDataPoints.append(createDataPoint(account, chanName, watts, timestamp, 'Day'))
-=======
-                watts =   kwhUsage * 1000
-                usageDataPoints.append(createDataPoint(account, chanName, watts, timestamp, "Hour"))
-                index += 1
-            #Days
-            usage, usage_start_time = account['vue'].get_chart_usage(chan, historyStartTime, historyEndTime, scale=Scale.DAY.value, unit=Unit.KWH.value)
-            index = 0            
-            for kwhUsage in usage:
-                if kwhUsage is None:
-                    continue
-                timestamp = historyStartTime + datetime.timedelta(days=index)
-                timestamp = timestamp.replace(hour=23, minute=59, second=59,microsecond=999999)
-                watts =   kwhUsage * 1000
-                usageDataPoints.append(createDataPoint(account, chanName, watts, timestamp, "Day"))
->>>>>>> 70a820d2
                 index += 1
 
 startupTime = datetime.datetime.utcnow()
@@ -229,11 +200,7 @@
         epilog='For more information go to : ' + __github__
         )
     parser.add_argument(
-<<<<<<< HEAD
         'configFilename',
-=======
-        "configFilename",
->>>>>>> 70a820d2
         help='json config file',
         type=str
         )
@@ -262,19 +229,10 @@
         action='store_true',
         default=False,
         help='Drop database and create a new one')
-<<<<<<< HEAD
     args = parser.parse_args()
     if args.version:
         print('vuegraf.py - version: ', __version__)
         sys.exit(0)
-=======
-    
-    args = parser.parse_args()
-    
-    if args.version:
-        print('vuegraf.py - version: ', __version__)
-        sys.exit(0) 
->>>>>>> 70a820d2
 
     config = {}
     with open(args.configFilename) as configFile:
@@ -312,11 +270,7 @@
             delete_api = influx2.delete_api()
             start = '1970-01-01T00:00:00Z'
             stop = startupTime.isoformat(timespec='seconds')
-<<<<<<< HEAD
             delete_api.delete(start, stop, '_measurement="energy_usage"', bucket=bucket, org=org)
-=======
-            delete_api.delete(start, stop, '_measurement="energy_usage"', bucket=bucket, org=org)    
->>>>>>> 70a820d2
     else:
         info('Using InfluxDB version 1')
 
@@ -335,18 +289,13 @@
         if args.resetdatabase:
             info('Resetting database')
             influx.delete_series(measurement='energy_usage')
-<<<<<<< HEAD
     historyDays = 0
-=======
-
->>>>>>> 70a820d2
     historyDays = min(args.historydays, 720)
     history = historyDays > 0
     running = True
     signal.signal(signal.SIGINT, handleExit)
     signal.signal(signal.SIGHUP, handleExit)
     pauseEvent = Event()
-<<<<<<< HEAD
     intervalSecs=getConfigValue('updateIntervalSecs', 60)
     detailedIntervalSecs=getConfigValue('detailedIntervalSecs', 3600)
     detailedDataEnabled=getConfigValue('detailedDataEnabled', False)
@@ -355,14 +304,6 @@
     detailedStartTime = startupTime
     pastDay = datetime.datetime.now()
     pastDay = pastDay.replace(hour=23, minute=59, second=59, microsecond=0)
-=======
-    intervalSecs=getConfigValue("updateIntervalSecs", 60)
-    detailedIntervalSecs=getConfigValue("detailedIntervalSecs", 3600)
-    detailedDataEnabled=getConfigValue("detailedDataEnabled", False)
-    info('Settings -> updateIntervalSecs: {}, detailedEnabled: {}, detailedIntervalSecs: {}'.format(intervalSecs, detailedDataEnabled, detailedIntervalSecs))
-    lagSecs=getConfigValue("lagSecs", 5)
-    detailedStartTime = startupTime
->>>>>>> 70a820d2
 
     while running:
         now = datetime.datetime.utcnow()
@@ -370,11 +311,7 @@
         stopTime = now - datetime.timedelta(seconds=lagSecs)
         collectDetails = detailedDataEnabled and detailedIntervalSecs > 0 and (stopTime - detailedStartTime).total_seconds() >= detailedIntervalSecs
 
-<<<<<<< HEAD
         for account in config['accounts']:
-=======
-        for account in config["accounts"]:
->>>>>>> 70a820d2
             if 'vue' not in account:
                 account['vue'] = PyEmVue()
                 account['vue'].login(username=account['email'], password=account['password'])
@@ -389,7 +326,6 @@
                     for gid, device in usages.items():
                         extractDataPoints(device, usageDataPoints)
 
-<<<<<<< HEAD
                 if collectDetails:
                     pastHour = stopTime - datetime.timedelta(hours=1)
                     pastHour = pastHour.replace(minute=00, second=00,microsecond=0)
@@ -440,34 +376,6 @@
                     write_api.write(bucket=bucket, record=usageDataPoints)
                 else:
                     influx.write_points(usageDataPoints,batch_size=5000)
-=======
-                    if history:
-                        info('Loading historical data: {} day(s) ago'.format(historyDays))
-                        historyStartTime = stopTime - datetime.timedelta(historyDays)
-                        historyStartTime = historyStartTime.replace(hour=00, minute=00, second=00, microsecond=000000)
-                        while historyStartTime <= stopTime:
-                            historyEndTime = min(historyStartTime  + datetime.timedelta(20), stopTime)
-                            historyEndTime = historyEndTime.replace(hour=23, minute=59, second=59,microsecond=999999)
-                            if args.verbose:
-                                info('    {}  -  {}'.format(historyStartTime,historyEndTime))
-                            for gid, device in usages.items():
-                                extractDataPoints(device, usageDataPoints, historyStartTime, historyEndTime)
-                            if not running:
-                                break
-                            historyStartTime = historyEndTime + datetime.timedelta(1)
-                            historyStartTime = historyStartTime.replace(hour=00, minute=00, second=00, microsecond=000000)
-                            pauseEvent.wait(5)
-                        history = False
-
-                    if not running:
-                        break
-
-                    info('Submitting datapoints to database; account="{}"; points={}'.format(account['name'], len(usageDataPoints)))
-                    if influxVersion == 2:
-                        write_api.write(bucket=bucket, record=usageDataPoints)
-                    else:
-                        influx.write_points(usageDataPoints,batch_size=5000)
->>>>>>> 70a820d2
 
             except:
                 error('Failed to record new usage data: {}'.format(sys.exc_info()))
@@ -475,27 +383,13 @@
 
         if collectDetails:
             detailedStartTime = stopTime + datetime.timedelta(seconds=1)
-<<<<<<< HEAD
-
-=======
->>>>>>> 70a820d2
         pauseEvent.wait(intervalSecs)
 
     info('Finished')
 except SystemExit as e:
-<<<<<<< HEAD
     #If sys.exit was 2, then normal syntax exit from help or bad command line, no error message
     if e.code == 0 or e.code == 2:
         quit(0)
     else:
         error('Fatal error: {}'.format(sys.exc_info()))
-        traceback.print_exc()
-=======
-    #Is sys.exit was 2, then normal syntax exit from help or bad command line, no error message
-    if e.code == 0 or e.code == 2:
-        quit(0)
-    else:
-        error('Fatal error: {}'.format(sys.exc_info())) 
-        traceback.print_exc()
-    
->>>>>>> 70a820d2
+        traceback.print_exc()